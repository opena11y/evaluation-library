/* testsuite.js */

import EvaluationLibrary from '../../releases/opena11y-evaluation-library.js';

var evaluator = new EvaluationLibrary();

function getCount(iframe, class_name) {

   let i;
   let item_count = 0
 
   const doc = iframe.contentDocument || iframe.document;
   
   if (!doc) return 0;

   const items = doc.getElementsByClassName(class_name);
   
   if ((typeof items         === 'object') && 
       (typeof items.length  === 'number')) { 
     
     item_count += items.length;
     
   }

   const frames = doc.getElementsByTagName('frame');
   for (i = 0; i < frames.length; i++) item_count += getCount(frames[i], class_name);

   const iframes = doc.getElementsByTagName('iframe');
   for (i = 0; i < iframes.length; i++) item_count += getCount(iframes[i], class_name);
   
   
   return item_count;

}
 
 
<<<<<<< HEAD
export default function executeTest(label, IFRAME_ID, RULE_ID) {
=======
export default function executeTest(IFRAME_ID, RULE_ID) {
>>>>>>> e6c6753f

  const iframe = document.getElementById(IFRAME_ID);
  
  const win    = iframe.contentWindow;
  const doc    = iframe.contentDocument;
  const title  = doc.title;
  const url    = win.location.href;


  const evaluationResult = evaluator.evaluate(doc, title, url);
  const resultSummary = evaluationResult.getRuleResult(RULE_ID).getResultsSummary();

  const f  = getCount(iframe, RULE_ID + '_FAIL');
  const p  = getCount(iframe, RULE_ID + '_PASS');
  const mc = getCount(iframe, RULE_ID + '_MC');
  const h  = getCount(iframe, RULE_ID + '_HIDDEN');


<<<<<<< HEAD
  function getFailures(ers) {
    return ers.violations + ers.warnings;
  }
=======
  var evaluation_result = evaluator.evaluate(doc, title, url);
  var ers = evaluation_result.getRuleResult(RULE_ID).getResultsSummary();
>>>>>>> e6c6753f

  QUnit.module(label, function() {
    QUnit.test(`We expect failures to be ${f}`, function(assert) {
      assert.equal(getFailures(resultSummary), f);
    });

    QUnit.test(`We expect passed to be ${p}`, function(assert) {
      assert.equal(resultSummary.passed, p);
    });
            ;
    QUnit.test(`We expect manual checks to be ${mc}`, function(assert) {
      assert.equal(resultSummary.manual_checks, mc);
    });
            ;
    QUnit.test(`We expect hidden to be ${h}`, function(assert) {
      assert.equal(resultSummary.hidden, h);
    });
  });
  
};
  <|MERGE_RESOLUTION|>--- conflicted
+++ resolved
@@ -34,11 +34,7 @@
 }
  
  
-<<<<<<< HEAD
 export default function executeTest(label, IFRAME_ID, RULE_ID) {
-=======
-export default function executeTest(IFRAME_ID, RULE_ID) {
->>>>>>> e6c6753f
 
   const iframe = document.getElementById(IFRAME_ID);
   
@@ -56,15 +52,9 @@
   const mc = getCount(iframe, RULE_ID + '_MC');
   const h  = getCount(iframe, RULE_ID + '_HIDDEN');
 
-
-<<<<<<< HEAD
   function getFailures(ers) {
     return ers.violations + ers.warnings;
   }
-=======
-  var evaluation_result = evaluator.evaluate(doc, title, url);
-  var ers = evaluation_result.getRuleResult(RULE_ID).getResultsSummary();
->>>>>>> e6c6753f
 
   QUnit.module(label, function() {
     QUnit.test(`We expect failures to be ${f}`, function(assert) {
