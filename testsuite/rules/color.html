--- conflicted
+++ resolved
@@ -12,28 +12,13 @@
     <div id="qunit"></div>
     <div id="qunit-fixture"></div>
 
-<<<<<<< HEAD
     <script type="module">
       import executeTest from '../scripts/testsuite.js';
       window.addEventListener('load', (event) => {
-        executeTest('Color_1: Color contrast ratio', 'ID_IFRAME_1A', 'COLOR_1');
+        executeTest('Color_1A: Color contrast ratio', 'ID_IFRAME_1A', 'COLOR_1');
+        executeTest('Color_1B: Color contrast ratio', 'ID_IFRAME_1B', 'COLOR_1');
         executeTest('Color_2: Use of color', 'ID_IFRAME_2A', 'COLOR_2');
       });
-=======
-      test( "Color_1A: Color contrast ratio", function() {
-        executeTest('ID_IFRAME_1A', 'COLOR_1');
-      });
-
-      test( "Color_1B: Color contrast ratio", function() {
-        executeTest('ID_IFRAME_1B', 'COLOR_1');
-      });
-
-      test( "Color_2: Use of color", function() {
-        executeTest('ID_IFRAME_2A', 'COLOR_2');
-      });
-      
-      
->>>>>>> 8e61ceb2
     </script>
 
     <h2>Color contrast ratio </h2>
